--- conflicted
+++ resolved
@@ -249,11 +249,7 @@
     return Affine(dx, 0, px, 0, dy, py)
 
 
-<<<<<<< HEAD
 def get_water_mask(target, file_path):
-=======
-def get_water_mask(target):
->>>>>>> c96bc37a
     """
     Get the water mask on 0-360 lon range
 
@@ -263,10 +259,6 @@
     Returns:
 
     """
-<<<<<<< HEAD
-=======
-    file_path = POP_DATA_SRC / 'water_mask_eightres.tif'
->>>>>>> c96bc37a
 
     with rasterio.open(str(file_path)) as pop:
         pop_mask = pop.read(1)
@@ -301,21 +293,14 @@
 
 
 DEFAULT_FILE = POP_DATA_SRC / 'population_count_2000-2020.nc'
-
-
-# DEFAULT_FILE = POP_DATA_SRC / 'population_count_2000-2020.nc'
-DEFAULT_FILE = POP_DATA_SRC / 'population_count_2000-2020_highres.nc'
+# DEFAULT_FILE = POP_DATA_SRC / 'population_count_2000-2020_highres.nc'
 
 
 
 class PopulationProjector(AbstractContextManager):
-<<<<<<< HEAD
     def __init__(self, population_file,
                  water_mask_file=None,
                  mask_empty=True):
-=======
-    def __init__(self, population_file=DEFAULT_FILE, mask_empty=True):
->>>>>>> c96bc37a
         self.crs = CRS({'init': 'epsg:4326'})
 
         # TODO don't force add this config path....
@@ -330,7 +315,6 @@
         # self.data =  self.data.rename({'time': 'year'})
         self.affine = get_affine(self.data)
 
-<<<<<<< HEAD
         # water_mask_path = POP_DATA_SRC / 'water_mask_eightres.tif'
         if water_mask_file is None:
             water_mask_path = POP_DATA_SRC / 'water_mask_sixteenres.tif'
@@ -338,9 +322,6 @@
             water_mask_path = POP_DATA_SRC / water_mask_file
 
         self.water_mask = get_water_mask(self.data, water_mask_path)
-=======
-        self.water_mask = get_water_mask(self.data)
->>>>>>> c96bc37a
         # self.water_mask.shape = (*self.water_mask.shape, 1)
         self.mask_empty = mask_empty
 
